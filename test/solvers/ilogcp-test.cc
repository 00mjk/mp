/*
 IlogCP solver tests.

 Copyright (C) 2012 AMPL Optimization Inc

 Permission to use, copy, modify, and distribute this software and its
 documentation for any purpose and without fee is hereby granted,
 provided that the above copyright notice appear in all copies and that
 both that the copyright notice and this permission notice and warranty
 disclaimer appear in supporting documentation.

 The author and AMPL Optimization Inc disclaim all warranties with
 regard to this software, including all implied warranties of
 merchantability and fitness.  In no event shall the author be liable
 for any special, indirect or consequential damages or any damages
 whatsoever resulting from loss of use, data or profits, whether in an
 action of contract, negligence or other tortious action, arising out
 of or in connection with the use or performance of this software.

 Author: Victor Zverovich
 */

#if __clang__
# pragma clang diagnostic push
# pragma clang diagnostic ignored "-Wunused-parameter"
# pragma clang diagnostic ignored "-Wunused-private-field"
#endif

#include <ilconcert/ilopathi.h>
#include <ilcp/cp.h>
#include <ilcplex/cpxconst.h>

#if __clang__
# pragma clang diagnostic pop
#endif

#include <algorithm>
#include <stdexcept>
#include <string>

#include "gmock/gmock.h"
#include "ilogcp/concert.h"
#include "ilogcp/ilogcp.h"
#include "mp/expr-visitor.h"
#include "feature.h"

typedef mp::IlogCPSolver Solver;
enum {FEATURES = ~feature::TRIGONOMETRIC & ~feature::INITIAL_VALUES};

#include "nl-solver-test.h"

using mp::Expr;
using mp::IteratedExpr;
using mp::IlogCPSolver;
using mp::InvalidOptionValue;
using mp::OptionError;
using mp::Problem;

namespace var = mp::var;
namespace obj = mp::obj;
namespace expr = mp::expr;

using std::string;

using testing::_;

namespace {

struct Var {
  int index;
};

struct CreateVar {
 private:
  int index_;

 public:
  CreateVar() : index_(0) {}

  Var operator()() {
    Var v = {++index_};
    return v;
  }
};
}

class FunctionTest : public NLSolverTest {
 protected:
  template <typename IndexFactory>
  struct CallFactory : NumericExprFactory {
    int num_args_;
    IndexFactory factory_;

    CallFactory(int num_args, IndexFactory factory)
      : num_args_(num_args), factory_(factory) {}

    NumericExpr Create(ProblemBuilder &pb) const {
      auto args = pb.BeginCall(pb.AddFunction("element", -2), num_args_);
      for (int i = 1; i < num_args_; ++i)
        args.AddArg(pb.MakeNumericConstant(11 * i));
      args.AddArg(factory_(pb));
      return pb.EndCall(args);
    }
  };

  template <typename IndexFactory>
  CallFactory<IndexFactory> MakeCallFactory(
      int num_args, IndexFactory factory) {
    return CallFactory<IndexFactory>(num_args, factory);
  }
};

// ----------------------------------------------------------------------------
// element constraint tests

TEST_F(FunctionTest, ElementConstraint) {
  EXPECT_EQ(22, Eval(MakeCallFactory(4, VariableFactory(1)), 1));
}

TEST_F(FunctionTest, TooFewArgsToElementConstraint) {
  EXPECT_THROW_MSG(Eval(MakeCallFactory(1, VariableFactory(1)), 0),
      mp::Error, "element: too few arguments");
}

TEST_F(FunctionTest, ElementConstantIndexOutOfBounds) {
  EXPECT_THROW_MSG(Eval(MakeCallFactory(3, NumericConstantFactory(2))),
        mp::Error, "element: index 2 is out of bounds");
}

TEST_F(FunctionTest, ElementAtConstantIndex) {
  EXPECT_EQ(22, Eval(MakeCallFactory(3, NumericConstantFactory(1))));
}

TEST_F(FunctionTest, ElementExprAtConstantIndex) {
  struct Factory : NumericExprFactory {
    NumericExpr Create(ProblemBuilder &pb) const {
      auto args = pb.BeginCall(pb.AddFunction("element", -2), 3);
      args.AddArg(x);
      args.AddArg(pb.MakeNumericConstant(22));
      args.AddArg(pb.MakeNumericConstant(0));
      return pb.EndCall(args);
    }
  } factory;
  EXPECT_EQ(42, Eval(factory, 42));
}

TEST_F(FunctionTest, ElementExprPlusConstantAtConstantIndex) {
  struct Factory : NumericExprFactory {
    NumericExpr Create(ProblemBuilder &pb) const {
      auto args = pb.BeginCall(pb.AddFunction("element", -2), 3);
      args.AddArg(pb.MakeNumericConstant(11));
      args.AddArg(pb.MakeBinary(mp::expr::ADD, x, pb.MakeNumericConstant(2)));
      args.AddArg(pb.MakeNumericConstant(1));
      return pb.EndCall(args);
    }
  } factory;
  EXPECT_EQ(42, Eval(factory, 40));
}

TEST_F(FunctionTest, ElementVariableIndexOutOfBounds) {
  EXPECT_EQ(mp::sol::INFEASIBLE,
            Eval(MakeCallFactory(3, VariableFactory(1)), 2).solve_code());
}

TEST_F(FunctionTest, ElementConstantAtVariableIndex) {
  EXPECT_EQ(22, Eval(MakeCallFactory(3, VariableFactory(1)), 1));
}

TEST_F(FunctionTest, ElementExprAtVariableIndex) {
  struct Factory : NumericExprFactory {
    NumericExpr Create(ProblemBuilder &pb) const {
      auto args = pb.BeginCall(pb.AddFunction("element", -2), 3);
      args.AddArg(x);
      args.AddArg(pb.MakeNumericConstant(22));
      args.AddArg(y);
      return pb.EndCall(args);
    }
  } factory;
  EXPECT_EQ(42, Eval(factory, 42, 0));
}

TEST_F(FunctionTest, ElementExprPlusConstantAtVariableIndex) {
  struct Factory : NumericExprFactory {
    NumericExpr Create(ProblemBuilder &pb) const {
      auto args = pb.BeginCall(pb.AddFunction("element", -2), 3);
      args.AddArg(pb.MakeNumericConstant(11));
      args.AddArg(pb.MakeBinary(mp::expr::ADD, x, pb.MakeNumericConstant(2)));
      args.AddArg(y);
      return pb.EndCall(args);
    }
  } factory;
  EXPECT_EQ(42, Eval(factory, 40, 1));
}

// ----------------------------------------------------------------------------
// in_relation constraint tests

// Makes a problem for testing in_relation constraint.
mp::Function MakeInRelationProblem(Problem &p) {
  auto in_relation = p.AddFunction("in_relation", -1, mp::func::NUMERIC);
  p.AddVar(0, 100, var::INTEGER);
  p.AddObj(obj::MIN, mp::NumericExpr(), 0).AddTerm(0, 1);
  return in_relation;
}

TEST_F(FunctionTest, InRelationConstraint) {
  ProblemBuilder pb(solver_);
  auto in_relation = MakeInRelationProblem(pb);
  auto args = pb.BeginCall(in_relation, 2);
  args.AddArg(pb.MakeVariable(0));
  args.AddArg(pb.MakeNumericConstant(42));
  pb.AddCon(pb.MakeRelational(
              mp::expr::NE, pb.EndCall(args), pb.MakeNumericConstant(0)));
  EXPECT_EQ(42, Solve(pb).obj_value());
}

TEST_F(FunctionTest, NestedInRelationNotSupported) {
  struct Factory : NumericExprFactory {
    NumericExpr Create(ProblemBuilder &pb) const {
      auto args = pb.BeginCall(pb.AddFunction("in_relation", -1), 2);
      args.AddArg(x);
      args.AddArg(pb.MakeNumericConstant(42));
      return pb.MakeBinary(mp::expr::ADD, pb.EndCall(args), one);
    }
  } factory;
  EXPECT_THROW_MSG(Eval(factory), mp::UnsupportedError,
      "unsupported: nested 'in_relation'");
}

TEST_F(FunctionTest, TooFewArgsToInRelationConstraint) {
  ProblemBuilder pb(solver_);
  auto in_relation = MakeInRelationProblem(pb);
  auto args = pb.BeginCall(in_relation, 0);
  pb.AddCon(pb.MakeRelational(
              mp::expr::NE, pb.EndCall(args), pb.MakeNumericConstant(0)));
  EXPECT_THROW_MSG(Solve(pb), mp::Error, "in_relation: too few arguments");
}

void MakeInRelationProblem2(Problem &p, int num_const_args) {
  auto in_relation = p.AddFunction("in_relation", -1, mp::func::NUMERIC);
  p.AddVar(0, 100, var::INTEGER);
  p.AddVar(0, 100, var::INTEGER);
  auto obj = p.AddObj(obj::MIN, mp::NumericExpr(), 2);
  obj.AddTerm(0, 1);
  obj.AddTerm(1, 1);
  auto args = p.BeginCall(in_relation, num_const_args + 2);
  args.AddArg(p.MakeVariable(0));
  args.AddArg(p.MakeVariable(1));
  for (int i = 1; i <= num_const_args; ++i)
    args.AddArg(p.MakeNumericConstant(11 * i));
  p.AddCon(p.MakeRelational(
              mp::expr::NE, p.EndCall(args), p.MakeNumericConstant(0)));
}

TEST_F(FunctionTest, InRelationSizeIsNotMultipleOfArity) {
  ProblemBuilder pb(solver_);
  MakeInRelationProblem2(pb, 3);
  EXPECT_THROW_MSG(Solve(pb), mp::Error,
      "in_relation: the number of arguments 5 is not a multiple of arity 2");
}

TEST_F(FunctionTest, InRelationTuple) {
  ProblemBuilder pb(solver_);
  MakeInRelationProblem2(pb, 2);
  EXPECT_EQ(33, Solve(pb).obj_value());
}

TEST_F(FunctionTest, InRelationEmptySet) {
  ProblemBuilder pb(solver_);
  auto in_relation = MakeInRelationProblem(pb);
  auto args = pb.BeginCall(in_relation, 1);
  args.AddArg(pb.MakeVariable(0));
  pb.AddCon(pb.MakeRelational(
              mp::expr::NE, pb.EndCall(args), pb.MakeNumericConstant(0)));
  EXPECT_EQ(mp::sol::INFEASIBLE, Solve(pb).solve_code());
}

TEST_F(FunctionTest, InRelationNonConstantSetElement) {
  ProblemBuilder pb(solver_);
  auto in_relation = MakeInRelationProblem(pb);
  auto args = pb.BeginCall(in_relation, 3);
  args.AddArg(pb.MakeVariable(0));
  args.AddArg(pb.MakeNumericConstant(0));
  args.AddArg(pb.MakeVariable(0));
  pb.AddCon(pb.MakeRelational(
              mp::expr::NE, pb.EndCall(args), pb.MakeNumericConstant(0)));
  EXPECT_THROW_MSG(Solve(pb), mp::Error,
      "in_relation: argument 3 is not constant");
}

// ----------------------------------------------------------------------------
// Other test

struct EnumValue {
  const char *name;
  IloCP::ParameterValues value;
};

class IlogCPTest : public ::testing::Test, public Problem {
 protected:
  IlogCPSolver s;

  EvalResult Solve(mp::Problem &p) {
    TestSolutionHandler sh(1);
    s.Solve(p, sh);
    const double *sol = sh.primal();
    EvalResult result(sol ? sol[0] : 0, sh.obj_value());
    result.set_solve_code(sh.status());
    return result;
  }

  int CountIloDistribute();

  mp::NumericConstant MakeConst(double value) {
    return MakeNumericConstant(value);
  }

  template <typename T>
  static std::string Option(const char *name, T value) {
    return fmt::format("{}={}", name, value);
  }

  void CheckIntCPOption(const char *option, IloCP::IntParam param,
      int start, int end, int offset = 0, bool accepts_auto = false,
      const EnumValue *values = 0);

  void CheckDblCPOption(const char *option,
      IloCP::NumParam param, double good, double bad);

  template <int N>
  IteratedExpr MakeIterated(expr::Kind kind, mp::NumericExpr (&args)[N]) {
    auto builder = BeginIterated(kind, N);
    for (int i = 0; i < N; ++i)
      builder.AddArg(args[i]);
    return EndIterated(builder);
  }

  template <int N>
  mp::PairwiseExpr MakeAllDiff(mp::NumericExpr (&args)[N]) {
    auto builder = BeginPairwise(expr::ALLDIFF, N);
    for (int i = 0; i < N; ++i)
      builder.AddArg(args[i]);
    return EndPairwise(builder);
  }
};

int IlogCPTest::CountIloDistribute() {
  int count = 0;
  for (IloModel::Iterator i(s.cp().getModel()); i.ok(); ++i) {
    if (dynamic_cast<IloDistributeI*>((*i).getImpl()))
      ++count;
  }
  return count;
}

void IlogCPTest::CheckIntCPOption(const char *option,
    IloCP::IntParam param, int start, int end, int offset, bool accepts_auto,
    const EnumValue *values) {
  SCOPED_TRACE(fmt::format("{}: {} - {}", option, start, end));
  IloCP cp = s.cp();
  for (int i = start; i <= std::min(end, 9); ++i) {
    if (accepts_auto || values)
      s.SetStrOption(option, fmt::format("{}", i));
    else
      s.SetIntOption(option, i);
    EXPECT_EQ(offset + i, cp.getParameter(param))
      << "Failed option: " << option;
    if (!values) {
      if (accepts_auto)
        EXPECT_EQ(fmt::format("{}", i), s.GetStrOption(option));
      else
        EXPECT_EQ(i, s.GetIntOption(option));
    }
  }
  if (end != INT_MAX) {
    if (accepts_auto || values) {
      EXPECT_THROW(s.SetStrOption(option, fmt::format("{}", end + 1)),
          InvalidOptionValue);
    } else {
      EXPECT_THROW(s.SetIntOption(option, end + 1), InvalidOptionValue);
    }
  }
  if (accepts_auto) {
    s.SetStrOption(option, "-1");
    EXPECT_EQ(IloCP::Auto, cp.getParameter(param));
    s.SetStrOption(option, "auto");
    EXPECT_EQ(IloCP::Auto, cp.getParameter(param));
    EXPECT_EQ("auto", s.GetStrOption(option));
  }
  int small = start - 1;
  if (accepts_auto && small == -1)
    --small;
  if (accepts_auto || values) {
    EXPECT_THROW(s.SetStrOption(option, fmt::format("{}", small)),
        InvalidOptionValue) << "value = " << small;
  } else {
    EXPECT_THROW(s.SetIntOption(option, small), InvalidOptionValue);
  }
  if (values) {
    int count = 0;
    for (const EnumValue *v = values; v->name; ++v, ++count) {
      s.SetStrOption(option, v->name);
      EXPECT_EQ(v->value, cp.getParameter(param))
        << "Failed option: " << option;
      EXPECT_EQ(v->name, s.GetStrOption(option)) << "Failed option: " << option;
    }
    EXPECT_EQ(end - start + 1, count);
  }
}

void IlogCPTest::CheckDblCPOption(const char *option,
    IloCP::NumParam param, double good, double bad) {
  s.SetDblOption(option, good);
  EXPECT_EQ(good, s.cp().getParameter(param))
    << "Failed option: " << option;
  EXPECT_EQ(good, s.GetDblOption(option));
  EXPECT_THROW(s.SetDblOption(option, bad), InvalidOptionValue);
}

TEST_F(IlogCPTest, IloArrayCopyingIsCheap) {
  IloIntArray array(s.env());
  array.add(42);
  EXPECT_TRUE(array.getImpl() != 0);
  EXPECT_EQ(array.getImpl(), IloIntArray(array).getImpl());
}

TEST_F(IlogCPTest, ConvertSingleNumberOfToIloDistribute) {
  s.use_numberof();
  Problem p;
  p.AddVar(0, 0, var::INTEGER);
  p.AddVar(0, 0, var::INTEGER);
  NumericExpr args[] = {MakeConst(42), MakeVariable(0), MakeVariable(1)};
  p.AddCon(MakeRelational(mp::expr::EQ, MakeConst(0),
                          MakeIterated(expr::NUMBEROF, args)));
  mp::BasicSolutionHandler sh;
  s.Solve(p, sh);
  ASSERT_EQ(1, CountIloDistribute());
}

TEST_F(IlogCPTest, ConvertTwoNumberOfsWithSameValuesToIloDistribute) {
  s.use_numberof();
  Problem p;
  p.AddVar(0, 0, var::INTEGER);
  p.AddVar(0, 0, var::INTEGER);
  NumericExpr args[] = {MakeConst(42), MakeVariable(0), MakeVariable(1)};
  p.AddCon(MakeRelational(mp::expr::EQ, MakeConst(0),
                          MakeIterated(expr::NUMBEROF, args)));
  p.AddCon(MakeRelational(mp::expr::EQ, MakeConst(0),
                          MakeIterated(expr::NUMBEROF, args)));
  mp::BasicSolutionHandler sh;
  s.Solve(p, sh);
  ASSERT_EQ(1, CountIloDistribute());
}

TEST_F(IlogCPTest, ConvertTwoNumberOfsWithDiffValuesToIloDistribute) {
  s.use_numberof();
  Problem p;
  p.AddVar(0, 0, var::INTEGER);
  p.AddVar(0, 0, var::INTEGER);
  NumericExpr args[] = {MakeConst(42), MakeVariable(0), MakeVariable(1)};
  p.AddCon(MakeRelational(mp::expr::EQ, MakeConst(0),
                          MakeIterated(expr::NUMBEROF, args)));
  args[0] = MakeConst(43);
  p.AddCon(MakeRelational(mp::expr::EQ, MakeConst(0),
                          MakeIterated(expr::NUMBEROF, args)));
  mp::BasicSolutionHandler sh;
  s.Solve(p, sh);
  ASSERT_EQ(1, CountIloDistribute());
}

TEST_F(IlogCPTest, ConvertTwoNumberOfsWithDiffExprs) {
  s.use_numberof();
  Problem p;
  p.AddVar(0, 0, var::INTEGER);
  p.AddVar(0, 0, var::INTEGER);
  NumericExpr args[] = {MakeConst(42), MakeVariable(0), MakeVariable(1)};
  p.AddCon(MakeRelational(mp::expr::EQ, MakeConst(0),
                          MakeIterated(expr::NUMBEROF, args)));
  NumericExpr args2[] = {MakeConst(42), MakeVariable(1)};
  p.AddCon(MakeRelational(mp::expr::EQ, MakeConst(0),
                          MakeIterated(expr::NUMBEROF, args2)));
  mp::BasicSolutionHandler sh;
  s.Solve(p, sh);
  ASSERT_EQ(2, CountIloDistribute());
}

TEST_F(IlogCPTest, DefaultSolutionLimit) {
  Problem p;
  p.AddVar(1, 3, var::INTEGER);
  p.AddVar(1, 3, var::INTEGER);
  p.AddVar(1, 3, var::INTEGER);
  NumericExpr args[] = {MakeVariable(0), MakeVariable(1), MakeVariable(2)};
  p.AddCon(MakeAllDiff(args));
  s.SetIntOption("solutionlimit", 100);

  struct TestSolutionHandler : mp::BasicSolutionHandler {
    int num_solutions;
    TestSolutionHandler() : num_solutions(0) {}
    void HandleSolution(int, fmt::CStringRef,
          const double *values, const double *, double) {
      ++num_solutions;
      for (int i = 0; i < 3; ++i) {
        EXPECT_GE(values[i], 1);
        EXPECT_LE(values[i], 3);
      }
      EXPECT_NE(values[0], values[1]);
      EXPECT_NE(values[0], values[2]);
      EXPECT_NE(values[1], values[2]);
    }
  } sh;
  s.Solve(p, sh);
  EXPECT_EQ(1, sh.num_solutions);
}

TEST_F(IlogCPTest, CPOptimizerDoesntSupportContinuousVars) {
  Problem p;
  p.AddVar(0, 1);
  p.AddObj(mp::obj::MIN, MakeVariable(0));
  mp::BasicSolutionHandler sh;
  EXPECT_THROW(s.Solve(p, sh), mp::Error);
}

TEST_F(IlogCPTest, NumberOfMap) {
  mp::NumberOfMap< ::Var, CreateVar> map((CreateVar()));
  EXPECT_TRUE(map.begin() == map.end());
  NumericExpr args1[] = {MakeConst(11), MakeVariable(0)};
  IteratedExpr e1 = MakeIterated(expr::NUMBEROF, args1);
  NumericExpr args2[] = {MakeConst(22), MakeVariable(1)};
  IteratedExpr e2 = MakeIterated(expr::NUMBEROF, args2);
  map.Add(11, e1);
  map.Add(22, e2);
  NumericExpr args3[] = {MakeConst(33), MakeVariable(0)};
  map.Add(33, MakeIterated(expr::NUMBEROF, args3));
  mp::NumberOfMap< ::Var, CreateVar>::iterator i = map.begin();
  EXPECT_EQ(e1, i->expr);
  EXPECT_EQ(2u, i->values.size());
  EXPECT_EQ(1, i->values.find(11)->second.index);
  EXPECT_EQ(3, i->values.find(33)->second.index);
  ++i;
  EXPECT_EQ(e2, i->expr);
  EXPECT_EQ(1u, i->values.size());
  EXPECT_EQ(2, i->values.find(22)->second.index);
  ++i;
  EXPECT_TRUE(i == map.end());
}

// ----------------------------------------------------------------------------
// Option tests

class MockSolutionHandler : public mp::SolutionHandler {
 public:
  MOCK_METHOD4(HandleFeasibleSolution,
               void (fmt::CStringRef message, const double *values,
                     const double *dual_values, double obj_value));

  MOCK_METHOD5(HandleSolution,
               void (int status, fmt::CStringRef message, const double *values,
                     const double *dual_values, double obj_value));
};

TEST_F(IlogCPTest, OptimizerOption) {
  EXPECT_EQ("auto", s.GetStrOption("optimizer"));
  Problem p;
  p.AddVar(1, 2, var::INTEGER);
  p.AddVar(1, 2, var::INTEGER);
  NumericExpr args[] = {MakeVariable(0), MakeVariable(1)};
  p.AddCon(MakeAllDiff(args));
  s.SetStrOption("optimizer", "cp");
  MockSolutionHandler sh;
  EXPECT_CALL(sh, HandleSolution(0, _, _, _, _));
  s.Solve(p, sh);
  s.SetStrOption("optimizer", "cplex");
  EXPECT_THROW(s.Solve(p, sh), mp::UnsupportedError);
  s.SetStrOption("optimizer", "auto");
  EXPECT_CALL(sh, HandleSolution(0, _, _, _, _));
  s.Solve(p, sh);
}

TEST_F(IlogCPTest, UseCplexForLinearProblem) {
  Problem p;
  p.AddVar(1, 2);
  p.AddObj(obj::MIN, MakeConst(42));
  MockSolutionHandler sh;
  EXPECT_CALL(sh, HandleSolution(0, _, _, _, _));
  s.Solve(p, sh);
}

TEST_F(IlogCPTest, DebugExprOption) {
  s.SetIntOption("debugexpr", 0);
  EXPECT_EQ(0, s.GetOption(IlogCPSolver::DEBUGEXPR));
  EXPECT_EQ(0, s.GetIntOption("debugexpr"));
  s.SetIntOption("debugexpr", 1);
  EXPECT_EQ(1, s.GetOption(IlogCPSolver::DEBUGEXPR));
  EXPECT_EQ(1, s.GetIntOption("debugexpr"));
  EXPECT_THROW(s.SetIntOption("debugexpr", 42), InvalidOptionValue);
  EXPECT_THROW(s.SetStrOption("debugexpr", "oops"), OptionError);
}

TEST_F(IlogCPTest, UseNumberOfOption) {
  s.SetIntOption("usenumberof", 0);
  EXPECT_EQ(0, s.GetOption(IlogCPSolver::USENUMBEROF));
  EXPECT_EQ(0, s.GetIntOption("usenumberof"));
  s.SetIntOption("usenumberof", 1);
  EXPECT_EQ(1, s.GetOption(IlogCPSolver::USENUMBEROF));
  EXPECT_EQ(1, s.GetIntOption("usenumberof"));
  EXPECT_THROW(s.SetIntOption("usenumberof", 42), InvalidOptionValue);
  EXPECT_THROW(s.SetStrOption("usenumberof", "oops"), OptionError);
}

TEST_F(IlogCPTest, CPFlagOptions) {
  const EnumValue flags[] = {
      {"off", IloCP::Off},
      {"on",  IloCP::On},
      {0,     IloCP::Off}
  };
<<<<<<< HEAD
=======
#if CPX_VERSION >= 12080000
  CheckIntCPOption("cppresolve", 
    IloCP::Presolve,
      0, 1, IloCP::Off, false, flags);
#else
  CheckIntCPOption("constraintaggregation", IloCP::ConstraintAggregation,
    0, 1, IloCP::Off, false, flags);
#endif
>>>>>>> bb7d6166
  CheckIntCPOption("dynamicprobing", IloCP::DynamicProbing,
      0, 1, IloCP::Off, true, flags);
#if CPX_VERSION < 12080000
  CheckIntCPOption("temporalrelaxation", IloCP::TemporalRelaxation,
      0, 1, IloCP::Off, false, flags);
#endif
}

TEST_F(IlogCPTest, CPInferenceLevelOptions) {
  const EnumValue inf_levels[] = {
      {"default",  IloCP::Default},
      {"low",      IloCP::Low},
      {"basic",    IloCP::Basic},
      {"medium",   IloCP::Medium},
      {"extended", IloCP::Extended},
      {0,          IloCP::Off}
  };
  CheckIntCPOption("alldiffinferencelevel", IloCP::AllDiffInferenceLevel,
      0, 4, IloCP::Default, false, inf_levels);
  CheckIntCPOption("defaultinferencelevel", IloCP::DefaultInferenceLevel,
      1, 4, IloCP::Default, false, inf_levels + 1);
  CheckIntCPOption("elementinferencelevel", IloCP::ElementInferenceLevel,
      0, 4, IloCP::Default, false, inf_levels);
  CheckIntCPOption("distributeinferencelevel", IloCP::DistributeInferenceLevel,
      0, 4, IloCP::Default, false, inf_levels);
}

TEST_F(IlogCPTest, CPDefaultVerbosityQuiet) {
  EXPECT_EQ(IloCP::Quiet, s.cp().getParameter(IloCP::LogVerbosity));
  EXPECT_EQ("quiet", s.GetStrOption("logverbosity"));
}

TEST_F(IlogCPTest, CPVerbosityOptions) {
  const EnumValue verbosities[] = {
      {"quiet",   IloCP::Quiet},
      {"terse",   IloCP::Terse},
      {"normal",  IloCP::Normal},
      {"verbose", IloCP::Verbose},
      {0,         IloCP::Off}
  };
  CheckIntCPOption("logverbosity", IloCP::LogVerbosity,
      0, 3, IloCP::Quiet, false, verbosities);
  CheckIntCPOption("outlev", IloCP::LogVerbosity,
      0, 3, IloCP::Quiet, false, verbosities);
<<<<<<< HEAD
=======
  #if CPX_VERSION < 12080000
  CheckIntCPOption("propagationlog", IloCP::PropagationLog,
    0, 3, IloCP::Quiet, false, verbosities);
  #endif

>>>>>>> bb7d6166
}

TEST_F(IlogCPTest, CPSearchTypeOption) {
  const EnumValue types[] = {
      {"depthfirst", IloCP::DepthFirst},
      {"restart",    IloCP::Restart},
      {"multipoint", IloCP::MultiPoint},
      #if CPX_VERSION >= 12090000
      {"iterativediving", IloCP::IterativeDiving},
      #endif    
      {0,            IloCP::Off}
  };
  CheckIntCPOption("searchtype", IloCP::SearchType,
      0, 2 + CPX_VERSION >= 12090000, IloCP::DepthFirst, 
    CPX_VERSION > 1220, types);
}

TEST_F(IlogCPTest, CPTimeModeOption) {
  const EnumValue modes[] = {
      {"cputime",     IloCP::CPUTime},
      {"elapsedtime", IloCP::ElapsedTime},
      {0,             IloCP::Off}
  };
  CheckIntCPOption("timemode", IloCP::TimeMode,
      0, 1, IloCP::CPUTime, false, modes);
}

TEST_F(IlogCPTest, CPOptions) {
  CheckIntCPOption("branchlimit", IloCP::BranchLimit, 0, INT_MAX);
  CheckIntCPOption("choicepointlimit", IloCP::ChoicePointLimit, 0, INT_MAX);
  CheckDblCPOption("dynamicprobingstrength",
      IloCP::DynamicProbingStrength, 42, -1);
  CheckIntCPOption("faillimit", IloCP::FailLimit, 0, INT_MAX);
  CheckIntCPOption("logperiod", IloCP::LogPeriod, 1, INT_MAX);
  CheckIntCPOption("multipointnumberofsearchpoints",
      IloCP::MultiPointNumberOfSearchPoints, 2, INT_MAX);
  CheckDblCPOption("optimalitytolerance", IloCP::OptimalityTolerance, 42, -1);
  CheckIntCPOption("randomseed", IloCP::RandomSeed, 0, INT_MAX);
  CheckDblCPOption("relativeoptimalitytolerance",
      IloCP::RelativeOptimalityTolerance, 42, -1);
  CheckDblCPOption("restartgrowthfactor", IloCP::RestartGrowthFactor, 42, -1);
  CheckIntCPOption("restartfaillimit", IloCP::RestartFailLimit, 1, INT_MAX);
  CheckDblCPOption("timelimit", IloCP::TimeLimit, 42, -1);
  int min_workers = CPX_VERSION != 12040000 ? 1 : 0;
  if (CPX_VERSION > 1220)
    CheckIntCPOption("workers", IloCP::Workers, min_workers, INT_MAX, 0, true);
  else
    CheckIntCPOption("workers", IloCP::Workers, 1, 4, 0, false);
#if CPX_VERSION >= 12060100
  CheckDblCPOption("failuredirectedsearchemphasis",
                   IloCP::FailureDirectedSearchEmphasis, 42, -2);
#endif
#if CPX_VERSION >= 12060200
  CheckIntCPOption("warninglevel", IloCP::WarningLevel, 0, 3);
#endif
}

TEST_F(IlogCPTest, DumpFileOption) {
  EXPECT_EQ("", s.GetStrOption("dumpfile"));
  IlogCPSolver::ProblemBuilder pb(s);
  pb.AddVar(0, 100, var::INTEGER);
  auto obj = pb.AddObj(obj::MIN, mp::NumericExpr(), 1);
  obj.AddTerm(0, 1);
  TestSolutionHandler sh;
  s.SetStrOption("optimizer", "cp");
  s.SetStrOption("dumpfile", "test");
  EXPECT_EQ("test", s.GetStrOption("dumpfile"));
  EXPECT_THROW(s.Solve(pb, sh), IloException);
  const char *filename = "test.cpo";
  s.SetStrOption("dumpfile", filename);
  std::remove(filename);
  s.Solve(pb, sh);
  fmt::File(filename, fmt::File::RDONLY); // Check if file exists.
}

TEST_F(IlogCPTest, ExportFileOption) {
  EXPECT_EQ("", s.GetStrOption("exportfile"));
  IlogCPSolver::ProblemBuilder pb(s);
  pb.AddVar(0, 100, var::INTEGER);
  auto obj = pb.AddObj(obj::MIN, mp::NumericExpr(), 1);
  obj.AddTerm(0, 1);
  TestSolutionHandler sh;
  s.SetStrOption("optimizer", "cp");
  s.SetStrOption("exportfile", "test");
  EXPECT_EQ("test", s.GetStrOption("exportfile"));
  EXPECT_THROW(s.Solve(pb, sh), IloException);
  const char *filename = "test.cpo";
  s.SetStrOption("exportfile", filename);
  std::remove(filename);
  s.Solve(pb, sh);
  fmt::File(filename, fmt::File::RDONLY); // Check if file exists.
}

TEST_F(IlogCPTest, SolutionLimitOption) {
  EXPECT_EQ(-1, s.GetOption(IlogCPSolver::SOLUTION_LIMIT));
  s.SetIntOption("solutionlimit", 0);
  EXPECT_EQ(0, s.GetOption(IlogCPSolver::SOLUTION_LIMIT));
  EXPECT_EQ(0, s.GetIntOption("solutionlimit"));
  s.SetIntOption("solutionlimit", 42);
  EXPECT_EQ(42, s.GetOption(IlogCPSolver::SOLUTION_LIMIT));
  EXPECT_EQ(42, s.GetIntOption("solutionlimit"));
  EXPECT_THROW(s.SetIntOption("solutionlimit", -1), InvalidOptionValue);
  EXPECT_THROW(s.SetStrOption("solutionlimit", "oops"), OptionError);
}

TEST_F(IlogCPTest, MIPDisplayOption) {
  EXPECT_EQ(0, s.GetIntOption("mipdisplay"));
  EXPECT_EQ(0, s.cplex().getParam(IloCplex::MIPDisplay));
  s.SetIntOption("mipdisplay", 4);
  EXPECT_EQ(4, s.GetIntOption("mipdisplay"));
  EXPECT_EQ(4, s.cplex().getParam(IloCplex::MIPDisplay));
  EXPECT_THROW(s.SetIntOption("mipdisplay", -1), InvalidOptionValue);
  EXPECT_THROW(s.SetStrOption("mipdisplay", "oops"), OptionError);
}

TEST_F(IlogCPTest, MIPIntervalOption) {
  EXPECT_EQ(0, s.GetIntOption("mipinterval"));
  EXPECT_EQ(0, s.cplex().getParam(IloCplex::MIPInterval));
  s.SetIntOption("mipinterval", 42);
  EXPECT_EQ(42, s.GetIntOption("mipinterval"));
  EXPECT_EQ(42, s.cplex().getParam(IloCplex::MIPInterval));
  EXPECT_THROW(s.SetStrOption("mipinterval", "oops"), OptionError);
}

// ----------------------------------------------------------------------------
// Interrupt tests

TEST_F(NLSolverTest, InterruptCP) {
  ProblemBuilder pb(solver_);
  MakeTSP(pb);
  solver_.SetStrOption("optimizer", "cp");
  TestInterrupter interrupter(solver_);
  TestSolutionHandler sh;
  solver_.Solve(pb, sh);
  EXPECT_EQ(600, sh.status());
  EXPECT_TRUE(sh.message().find("interrupted") != std::string::npos);
}

TEST_F(NLSolverTest, InterruptCPLEX) {
  ProblemBuilder pb(solver_);
  MakeTSP(pb);
  solver_.SetStrOption("optimizer", "cplex");
  TestInterrupter interrupter(solver_);
  TestSolutionHandler sh;
  solver_.Solve(pb, sh);
  EXPECT_EQ(600, sh.status());
  EXPECT_TRUE(sh.message().find("interrupted") != std::string::npos);
}<|MERGE_RESOLUTION|>--- conflicted
+++ resolved
@@ -613,8 +613,6 @@
       {"on",  IloCP::On},
       {0,     IloCP::Off}
   };
-<<<<<<< HEAD
-=======
 #if CPX_VERSION >= 12080000
   CheckIntCPOption("cppresolve", 
     IloCP::Presolve,
@@ -623,7 +621,6 @@
   CheckIntCPOption("constraintaggregation", IloCP::ConstraintAggregation,
     0, 1, IloCP::Off, false, flags);
 #endif
->>>>>>> bb7d6166
   CheckIntCPOption("dynamicprobing", IloCP::DynamicProbing,
       0, 1, IloCP::Off, true, flags);
 #if CPX_VERSION < 12080000
@@ -668,14 +665,10 @@
       0, 3, IloCP::Quiet, false, verbosities);
   CheckIntCPOption("outlev", IloCP::LogVerbosity,
       0, 3, IloCP::Quiet, false, verbosities);
-<<<<<<< HEAD
-=======
   #if CPX_VERSION < 12080000
   CheckIntCPOption("propagationlog", IloCP::PropagationLog,
     0, 3, IloCP::Quiet, false, verbosities);
   #endif
-
->>>>>>> bb7d6166
 }
 
 TEST_F(IlogCPTest, CPSearchTypeOption) {
