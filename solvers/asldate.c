--- conflicted
+++ resolved
@@ -1,5 +1 @@
-<<<<<<< HEAD
-long ASLdate_ASL = 20120830;
-=======
-long ASLdate_ASL = 20121220;
->>>>>>> eb6cbfbc
+long ASLdate_ASL = 20121220;